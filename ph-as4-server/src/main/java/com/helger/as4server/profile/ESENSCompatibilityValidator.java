<<<<<<< HEAD
package com.helger.as4server.profile;

import javax.annotation.Nonnull;

import org.slf4j.Logger;
import org.slf4j.LoggerFactory;

import com.helger.as4lib.attachment.EAS4CompressionMode;
import com.helger.as4lib.crypto.ECryptoAlgorithmCrypt;
import com.helger.as4lib.crypto.ECryptoAlgorithmSign;
import com.helger.as4lib.crypto.ECryptoAlgorithmSignDigest;
import com.helger.as4lib.mgr.MetaAS4Manager;
import com.helger.as4lib.model.EMEP;
import com.helger.as4lib.model.ETransportChannelBinding;
import com.helger.as4lib.model.pmode.EPModeSendReceiptReplyPattern;
import com.helger.as4lib.model.pmode.IPMode;
import com.helger.as4lib.model.pmode.PModeLeg;
import com.helger.as4lib.model.pmode.PModeLegErrorHandling;
import com.helger.as4lib.model.pmode.PModeLegProtocol;
import com.helger.as4lib.model.pmode.PModeLegSecurity;
import com.helger.as4lib.model.pmode.PModePayloadService;
import com.helger.as4lib.model.profile.IAS4ProfileValidator;
import com.helger.as4lib.soap.ESOAPVersion;
import com.helger.as4lib.wss.EWSSVersion;
import com.helger.commons.ValueEnforcer;
import com.helger.commons.error.IError;
import com.helger.commons.error.SingleError;
import com.helger.commons.error.list.ErrorList;

/**
 * Validate certain requirements imposed by the e-SENS project.
 *
 * @author bayerlma
 */
public class ESENSCompatibilityValidator implements IAS4ProfileValidator
{
  private static final Logger s_aLogger = LoggerFactory.getLogger (ESENSCompatibilityValidator.class);

  public ESENSCompatibilityValidator ()
  {}

  @Nonnull
  private static IError _createError (@Nonnull final String sMsg)
  {
    return SingleError.builderError ().setErrorText (sMsg).build ();
  }

  public void validatePMode (@Nonnull final IPMode aPMode, @Nonnull final ErrorList aErrorList)
  {
    ValueEnforcer.notNull (aPMode, "PMode");
    assert MetaAS4Manager.getPModeMgr ().validatePMode (aPMode).isSuccess ();

    if (!aPMode.getMEP ().equals (EMEP.ONE_WAY) || aPMode.getMEP ().equals (EMEP.TWO_WAY))
    {
      aErrorList.add (_createError ("A non valid PMode MEP was specified, valid or only one-way and two-way."));
    }

    if (!aPMode.getMEPBinding ().equals (ETransportChannelBinding.PUSH) &&
        !aPMode.getMEPBinding ().equals (ETransportChannelBinding.PUSH_AND_PULL))
    {
      aErrorList.add (_createError ("A non valid PMode MEP-Binding was specified, valid or only one-way and two-way."));
    }

    final PModeLeg aPModeLeg1 = aPMode.getLeg1 ();
    if (aPModeLeg1 == null)
    {
      aErrorList.add (_createError ("PMode is missing Leg 1"));
    }
    else
    {
      final PModeLegProtocol aLeg1Protocol = aPModeLeg1.getProtocol ();
      if (aLeg1Protocol == null)
      {
        aErrorList.add (_createError ("PMode Leg 1 is missing Protocol"));
      }
      else
      {
        // PROTOCOL Address only http allowed
        final String sAddressProtocol = aLeg1Protocol.getAddressProtocol ();
        if (sAddressProtocol == null)
        {
          aErrorList.add (_createError ("PMode Leg 1 is missing AddressProtocol"));
        }
        else
          if (!sAddressProtocol.equalsIgnoreCase ("https"))
          {
            // Non https?
            aErrorList.add (_createError ("PMode Leg1 uses a non-standard AddressProtocol: " + sAddressProtocol));
          }

        final ESOAPVersion eSOAPVersion = aLeg1Protocol.getSOAPVersion ();
        if (eSOAPVersion == null)
        {
          aErrorList.add (_createError ("PMode Leg 1 is missing SOAPVersion"));
        }
        else
          if (!eSOAPVersion.isAS4Default ())
          {
            aErrorList.add (_createError ("PMode Leg1 uses a non-standard SOAP version: " +
                                          eSOAPVersion.getVersion ()));
          }
      }

      // BUSINESS INFO SERVICE

      // BUSINESS INFO ACTION

      // Only check the security features if a Security Leg is currently present
      final PModeLegSecurity aPModeLegSecurity = aPModeLeg1.getSecurity ();
      if (aPModeLegSecurity != null)
      {

        // Check Certificate
        if (aPModeLegSecurity.getX509SignatureCertificate () == null)
        {
          aErrorList.add (_createError ("A signature certificate is required"));
        }

        // Check Signature Algorithm
        if (aPModeLegSecurity.getX509SignatureAlgorithm () == null)
        {
          aErrorList.add (_createError ("No signature algorithm is specified but is required"));
        }
        else
          if (!aPModeLegSecurity.getX509SignatureAlgorithm ().equals (ECryptoAlgorithmSign.SIGN_ALGORITHM_DEFAULT))
          {
            aErrorList.add (_createError ("AS4 Profile only allows " +
                                          ECryptoAlgorithmSign.SIGN_ALGORITHM_DEFAULT.getID () +
                                          "as signing algorithm"));
          }

        // Check Hash Function
        if (aPModeLegSecurity.getX509SignatureHashFunction () == null)
        {
          aErrorList.add (_createError ("No hash function (Digest Algorithm) is specified but is required"));
        }
        else
          if (!aPModeLegSecurity.getX509SignatureHashFunction ()
                                .equals (ECryptoAlgorithmSignDigest.SIGN_DIGEST_ALGORITHM_DEFAULT))
          {
            aErrorList.add (_createError ("AS4 Profile only allows " +
                                          ECryptoAlgorithmSignDigest.SIGN_DIGEST_ALGORITHM_DEFAULT.getID () +
                                          "as hash function"));
          }

        // Check Encrypt algorithm
        if (aPModeLegSecurity.getX509EncryptionAlgorithm () == null)
        {
          aErrorList.add (_createError ("No encryption algorithm is specified but is required"));
        }
        else
          if (!aPModeLegSecurity.getX509EncryptionAlgorithm ()
                                .equals (ECryptoAlgorithmCrypt.ENCRPYTION_ALGORITHM_DEFAULT))
          {
            aErrorList.add (_createError ("AS4 Profile only allows " +
                                          ECryptoAlgorithmCrypt.ENCRPYTION_ALGORITHM_DEFAULT.getID () +
                                          "as encryption algorithm"));
          }

        // Check WSS Version = 1.1.1
        if (aPModeLegSecurity.getWSSVersion () != null)
        {
          // Check for WSS - Version if there is one present
          if (!aPModeLegSecurity.getWSSVersion ().equals (EWSSVersion.WSS_111))
            aErrorList.add (_createError ("Wrong WSS Version " +
                                          aPModeLegSecurity.getWSSVersion () +
                                          " only " +
                                          EWSSVersion.WSS_111 +
                                          " is allowed."));
        }

        // PModeAuthorize
        if (aPModeLegSecurity.isPModeAuthorizeDefined ())
        {
          if (aPModeLegSecurity.isPModeAuthorize ())
          {
            aErrorList.add (_createError ("PMode Authorize has to be set to false"));
          }
        }
        else
        {
          aErrorList.add (_createError ("PMode Authorize is a mandatory parameter"));
        }

        // SEND RECEIPT TRUE/FALSE when false dont send receipts anymore
        if (aPModeLegSecurity.isSendReceiptDefined ())
        {
          if (aPModeLegSecurity.isSendReceipt ())
          {
            // set response required

            if (aPModeLegSecurity.getSendReceiptReplyPattern () != EPModeSendReceiptReplyPattern.RESPONSE)
            {
              aErrorList.add (_createError ("Only response is allowed as pattern"));
            }

            // TODO Send NonRepudiation => Only activate able when Send Receipt
            // true and only when Sign on True and Message Signed
            // Needs to interact with the implementation
          }
        }
      }

      // Error Handling
      final PModeLegErrorHandling aErrorHandling = aPModeLeg1.getErrorHandling ();
      if (aErrorHandling != null)
      {
        if (aErrorHandling.isReportAsResponseDefined ())
        {
          if (!aErrorHandling.isReportAsResponse ())
          {
            aErrorList.add (_createError ("PMode ReportAsResponse has to be True"));
          }
        }
        else
        {
          aErrorList.add (_createError ("ReportAsResponse is a mandatory PMode parameter"));
        }
        if (aErrorHandling.isReportProcessErrorNotifyConsumerDefined ())
        {
          if (!aErrorHandling.isReportProcessErrorNotifyConsumer ())
          {
            aErrorList.add (_createError ("PMode ReportProcessErrorNotifyConsumer has to be True"));
          }
        }
        else
        {
          aErrorList.add (_createError ("ReportProcessErrorNotifyConsumer is a mandatory PMode parameter"));
        }
        if (aErrorHandling.isReportDeliveryFailuresNotifyProducerDefined ())
        {
          if (!aErrorHandling.isReportDeliveryFailuresNotifyProducer ())
          {
            aErrorList.add (_createError ("PMode ReportDeliveryFailuresNotifyProducer has to be True"));
          }
        }
        else
        {
          aErrorList.add (_createError ("ReportDeliveryFailuresNotifyProducer is a mandatory PMode parameter"));
        }
      }
      else
      {
        aErrorList.add (_createError ("No ErrorHandling Parameter present but they are mandatory"));
      }

      // Compression application/gzip ONLY
      // other possible states are absent or "" (No input)
      final PModePayloadService aPayloadService = aPMode.getPayloadService ();
      if (aPayloadService != null)
      {
        final EAS4CompressionMode eCompressionMode = aPayloadService.getCompressionMode ();
        if (eCompressionMode != null)
        {
          if (!eCompressionMode.equals (EAS4CompressionMode.GZIP))
            aErrorList.add (_createError ("Only GZIP Compression is allowed"));
        }
      }
      else
      {
        // TODO no compression allowed in the implementation
      }
    }
  }
}
=======
package com.helger.as4server.profile;

import javax.annotation.Nonnull;

import com.helger.as4lib.attachment.EAS4CompressionMode;
import com.helger.as4lib.crypto.ECryptoAlgorithmCrypt;
import com.helger.as4lib.crypto.ECryptoAlgorithmSign;
import com.helger.as4lib.crypto.ECryptoAlgorithmSignDigest;
import com.helger.as4lib.mgr.MetaAS4Manager;
import com.helger.as4lib.model.EMEP;
import com.helger.as4lib.model.ETransportChannelBinding;
import com.helger.as4lib.model.pmode.EPModeSendReceiptReplyPattern;
import com.helger.as4lib.model.pmode.IPMode;
import com.helger.as4lib.model.pmode.PModeLeg;
import com.helger.as4lib.model.pmode.PModeLegErrorHandling;
import com.helger.as4lib.model.pmode.PModeLegProtocol;
import com.helger.as4lib.model.pmode.PModeLegSecurity;
import com.helger.as4lib.model.pmode.PModePayloadService;
import com.helger.as4lib.model.profile.IAS4ProfileValidator;
import com.helger.as4lib.soap.ESOAPVersion;
import com.helger.as4lib.wss.EWSSVersion;
import com.helger.commons.ValueEnforcer;
import com.helger.commons.error.IError;
import com.helger.commons.error.SingleError;
import com.helger.commons.error.list.ErrorList;

/**
 * Validate certain requirements imposed by the e-SENS project.
 *
 * @author bayerlma
 */
public class ESENSCompatibilityValidator implements IAS4ProfileValidator
{
  public ESENSCompatibilityValidator ()
  {}

  @Nonnull
  private static IError _createError (@Nonnull final String sMsg)
  {
    return SingleError.builderError ().setErrorText (sMsg).build ();
  }

  public void validatePMode (@Nonnull final IPMode aPMode, @Nonnull final ErrorList aErrorList)
  {
    ValueEnforcer.notNull (aPMode, "PMode");
    assert MetaAS4Manager.getPModeMgr ().validatePMode (aPMode).isSuccess ();

    if (!aPMode.getMEP ().equals (EMEP.ONE_WAY) || aPMode.getMEP ().equals (EMEP.TWO_WAY))
    {
      aErrorList.add (_createError ("A non valid PMode MEP was specified, valid or only one-way and two-way."));
    }

    if (!aPMode.getMEPBinding ().equals (ETransportChannelBinding.PUSH) &&
        !aPMode.getMEPBinding ().equals (ETransportChannelBinding.PUSH_AND_PULL))
    {
      aErrorList.add (_createError ("A non valid PMode MEP-Binding was specified, valid or only one-way and two-way."));
    }

    final PModeLeg aPModeLeg1 = aPMode.getLeg1 ();
    if (aPModeLeg1 == null)
    {
      aErrorList.add (_createError ("PMode is missing Leg 1"));
    }
    else
    {
      final PModeLegProtocol aLeg1Protocol = aPModeLeg1.getProtocol ();
      if (aLeg1Protocol == null)
      {
        aErrorList.add (_createError ("PMode Leg 1 is missing Protocol"));
      }
      else
      {
        // PROTOCOL Address only http allowed
        final String sAddressProtocol = aLeg1Protocol.getAddressProtocol ();
        if (sAddressProtocol == null)
        {
          aErrorList.add (_createError ("PMode Leg 1 is missing AddressProtocol"));
        }
        else
          if (!sAddressProtocol.equalsIgnoreCase ("https"))
          {
            // Non https?
            aErrorList.add (_createError ("PMode Leg1 uses a non-standard AddressProtocol: " + sAddressProtocol));
          }

        final ESOAPVersion eSOAPVersion = aLeg1Protocol.getSOAPVersion ();
        if (eSOAPVersion == null)
        {
          aErrorList.add (_createError ("PMode Leg 1 is missing SOAPVersion"));
        }
        else
          if (!eSOAPVersion.isAS4Default ())
          {
            aErrorList.add (_createError ("PMode Leg1 uses a non-standard SOAP version: " +
                                          eSOAPVersion.getVersion ()));
          }
      }

      // BUSINESS INFO SERVICE

      // BUSINESS INFO ACTION

      // Only check the security features if a Security Leg is currently present
      final PModeLegSecurity aPModeLegSecurity = aPModeLeg1.getSecurity ();
      if (aPModeLegSecurity != null)
      {

        // Check Certificate
        if (aPModeLegSecurity.getX509SignatureCertificate () == null)
        {
          aErrorList.add (_createError ("A signature certificate is required"));
        }

        // Check Signature Algorithm
        if (aPModeLegSecurity.getX509SignatureAlgorithm () == null)
        {
          aErrorList.add (_createError ("No signature algorithm is specified but is required"));
        }
        else
          if (!aPModeLegSecurity.getX509SignatureAlgorithm ().equals (ECryptoAlgorithmSign.SIGN_ALGORITHM_DEFAULT))
          {
            aErrorList.add (_createError ("AS4 Profile only allows " +
                                          ECryptoAlgorithmSign.SIGN_ALGORITHM_DEFAULT.getID () +
                                          "as signing algorithm"));
          }

        // Check Hash Function
        if (aPModeLegSecurity.getX509SignatureHashFunction () == null)
        {
          aErrorList.add (_createError ("No hash function (Digest Algorithm) is specified but is required"));
        }
        else
          if (!aPModeLegSecurity.getX509SignatureHashFunction ()
                                .equals (ECryptoAlgorithmSignDigest.SIGN_DIGEST_ALGORITHM_DEFAULT))
          {
            aErrorList.add (_createError ("AS4 Profile only allows " +
                                          ECryptoAlgorithmSignDigest.SIGN_DIGEST_ALGORITHM_DEFAULT.getID () +
                                          "as hash function"));
          }

        // Check Encrypt algorithm
        if (aPModeLegSecurity.getX509EncryptionAlgorithm () == null)
        {
          aErrorList.add (_createError ("No encryption algorithm is specified but is required"));
        }
        else
          if (!aPModeLegSecurity.getX509EncryptionAlgorithm ()
                                .equals (ECryptoAlgorithmCrypt.ENCRPYTION_ALGORITHM_DEFAULT))
          {
            aErrorList.add (_createError ("AS4 Profile only allows " +
                                          ECryptoAlgorithmCrypt.ENCRPYTION_ALGORITHM_DEFAULT.getID () +
                                          "as encryption algorithm"));
          }

        // Check WSS Version = 1.1.1
        if (aPModeLegSecurity.getWSSVersion () != null)
        {
          // Check for WSS - Version if there is one present
          if (!aPModeLegSecurity.getWSSVersion ().equals (EWSSVersion.WSS_111))
            aErrorList.add (_createError ("Wrong WSS Version " +
                                          aPModeLegSecurity.getWSSVersion () +
                                          " only " +
                                          EWSSVersion.WSS_111 +
                                          " is allowed."));
        }

        // PModeAuthorize
        if (aPModeLegSecurity.isPModeAuthorizeDefined ())
        {
          if (!aPModeLegSecurity.isPModeAuthorize ())
          {
            aErrorList.add (_createError ("PMode Authorize has to be set to false"));
          }
        }
        else
        {
          aErrorList.add (_createError ("PMode Authorize is a mandatory parameter"));
        }

        // SEND RECEIPT TRUE/FALSE when false dont send receipts anymore
        if (aPModeLegSecurity.isSendReceiptDefined ())
        {
          if (aPModeLegSecurity.isSendReceipt ())
          {
            // set response required

            if (aPModeLegSecurity.getSendReceiptReplyPattern () != EPModeSendReceiptReplyPattern.RESPONSE)
            {
              aErrorList.add (_createError ("Only response is allowed as pattern"));
            }

            // TODO Send NonRepudiation => Only activate able when Send Receipt
            // true and only when Sign on True and Message Signed
            // Needs to interact with the implementation
          }
        }
      }

      // Error Handling
      final PModeLegErrorHandling aErrorHandling = aPModeLeg1.getErrorHandling ();
      if (aErrorHandling != null)
      {
        if (aErrorHandling.isReportAsResponseDefined ())
        {
          if (!aErrorHandling.isReportAsResponse ())
          {
            aErrorList.add (_createError ("PMode ReportAsResponse has to be True"));
          }
        }
        else
        {
          aErrorList.add (_createError ("ReportAsResponse is a mandatory PMode parameter"));
        }
        if (aErrorHandling.isReportProcessErrorNotifyConsumerDefined ())
        {
          if (aErrorHandling.isReportProcessErrorNotifyConsumer ())
          {
            aErrorList.add (_createError ("PMode ReportProcessErrorNotifyConsumer has to be True"));
          }
        }
        else
        {
          aErrorList.add (_createError ("ReportProcessErrorNotifyConsumer is a mandatory PMode parameter"));
        }
        if (aErrorHandling.isReportDeliveryFailuresNotifyProducerDefined ())
        {
          if (aErrorHandling.isReportDeliveryFailuresNotifyProducer ())
          {
            aErrorList.add (_createError ("PMode ReportDeliveryFailuresNotifyProducer has to be True"));
          }
        }
        else
        {
          aErrorList.add (_createError ("ReportDeliveryFailuresNotifyProducer is a mandatory PMode parameter"));
        }
      }
      else
      {
        aErrorList.add (_createError ("No ErrorHandling Parameter present but they are mandatory"));
      }

      // Compression application/gzip ONLY
      // other possible states are absent or "" (No input)
      final PModePayloadService aPayloadService = aPMode.getPayloadService ();
      if (aPayloadService != null)
      {
        final EAS4CompressionMode eCompressionMode = aPayloadService.getCompressionMode ();
        if (eCompressionMode != null)
        {
          if (!eCompressionMode.equals (EAS4CompressionMode.GZIP))
            aErrorList.add (_createError ("Only GZIP Compression is allowed"));
        }
      }
      else
      {
        // TODO no compression allowed in the implementation
      }
    }
  }
}
>>>>>>> 587d4fd3
<|MERGE_RESOLUTION|>--- conflicted
+++ resolved
@@ -1,4 +1,4 @@
-<<<<<<< HEAD
+
 package com.helger.as4server.profile;
 
 import javax.annotation.Nonnull;
@@ -263,266 +263,4 @@
       }
     }
   }
-}
-=======
-package com.helger.as4server.profile;
-
-import javax.annotation.Nonnull;
-
-import com.helger.as4lib.attachment.EAS4CompressionMode;
-import com.helger.as4lib.crypto.ECryptoAlgorithmCrypt;
-import com.helger.as4lib.crypto.ECryptoAlgorithmSign;
-import com.helger.as4lib.crypto.ECryptoAlgorithmSignDigest;
-import com.helger.as4lib.mgr.MetaAS4Manager;
-import com.helger.as4lib.model.EMEP;
-import com.helger.as4lib.model.ETransportChannelBinding;
-import com.helger.as4lib.model.pmode.EPModeSendReceiptReplyPattern;
-import com.helger.as4lib.model.pmode.IPMode;
-import com.helger.as4lib.model.pmode.PModeLeg;
-import com.helger.as4lib.model.pmode.PModeLegErrorHandling;
-import com.helger.as4lib.model.pmode.PModeLegProtocol;
-import com.helger.as4lib.model.pmode.PModeLegSecurity;
-import com.helger.as4lib.model.pmode.PModePayloadService;
-import com.helger.as4lib.model.profile.IAS4ProfileValidator;
-import com.helger.as4lib.soap.ESOAPVersion;
-import com.helger.as4lib.wss.EWSSVersion;
-import com.helger.commons.ValueEnforcer;
-import com.helger.commons.error.IError;
-import com.helger.commons.error.SingleError;
-import com.helger.commons.error.list.ErrorList;
-
-/**
- * Validate certain requirements imposed by the e-SENS project.
- *
- * @author bayerlma
- */
-public class ESENSCompatibilityValidator implements IAS4ProfileValidator
-{
-  public ESENSCompatibilityValidator ()
-  {}
-
-  @Nonnull
-  private static IError _createError (@Nonnull final String sMsg)
-  {
-    return SingleError.builderError ().setErrorText (sMsg).build ();
-  }
-
-  public void validatePMode (@Nonnull final IPMode aPMode, @Nonnull final ErrorList aErrorList)
-  {
-    ValueEnforcer.notNull (aPMode, "PMode");
-    assert MetaAS4Manager.getPModeMgr ().validatePMode (aPMode).isSuccess ();
-
-    if (!aPMode.getMEP ().equals (EMEP.ONE_WAY) || aPMode.getMEP ().equals (EMEP.TWO_WAY))
-    {
-      aErrorList.add (_createError ("A non valid PMode MEP was specified, valid or only one-way and two-way."));
-    }
-
-    if (!aPMode.getMEPBinding ().equals (ETransportChannelBinding.PUSH) &&
-        !aPMode.getMEPBinding ().equals (ETransportChannelBinding.PUSH_AND_PULL))
-    {
-      aErrorList.add (_createError ("A non valid PMode MEP-Binding was specified, valid or only one-way and two-way."));
-    }
-
-    final PModeLeg aPModeLeg1 = aPMode.getLeg1 ();
-    if (aPModeLeg1 == null)
-    {
-      aErrorList.add (_createError ("PMode is missing Leg 1"));
-    }
-    else
-    {
-      final PModeLegProtocol aLeg1Protocol = aPModeLeg1.getProtocol ();
-      if (aLeg1Protocol == null)
-      {
-        aErrorList.add (_createError ("PMode Leg 1 is missing Protocol"));
-      }
-      else
-      {
-        // PROTOCOL Address only http allowed
-        final String sAddressProtocol = aLeg1Protocol.getAddressProtocol ();
-        if (sAddressProtocol == null)
-        {
-          aErrorList.add (_createError ("PMode Leg 1 is missing AddressProtocol"));
-        }
-        else
-          if (!sAddressProtocol.equalsIgnoreCase ("https"))
-          {
-            // Non https?
-            aErrorList.add (_createError ("PMode Leg1 uses a non-standard AddressProtocol: " + sAddressProtocol));
-          }
-
-        final ESOAPVersion eSOAPVersion = aLeg1Protocol.getSOAPVersion ();
-        if (eSOAPVersion == null)
-        {
-          aErrorList.add (_createError ("PMode Leg 1 is missing SOAPVersion"));
-        }
-        else
-          if (!eSOAPVersion.isAS4Default ())
-          {
-            aErrorList.add (_createError ("PMode Leg1 uses a non-standard SOAP version: " +
-                                          eSOAPVersion.getVersion ()));
-          }
-      }
-
-      // BUSINESS INFO SERVICE
-
-      // BUSINESS INFO ACTION
-
-      // Only check the security features if a Security Leg is currently present
-      final PModeLegSecurity aPModeLegSecurity = aPModeLeg1.getSecurity ();
-      if (aPModeLegSecurity != null)
-      {
-
-        // Check Certificate
-        if (aPModeLegSecurity.getX509SignatureCertificate () == null)
-        {
-          aErrorList.add (_createError ("A signature certificate is required"));
-        }
-
-        // Check Signature Algorithm
-        if (aPModeLegSecurity.getX509SignatureAlgorithm () == null)
-        {
-          aErrorList.add (_createError ("No signature algorithm is specified but is required"));
-        }
-        else
-          if (!aPModeLegSecurity.getX509SignatureAlgorithm ().equals (ECryptoAlgorithmSign.SIGN_ALGORITHM_DEFAULT))
-          {
-            aErrorList.add (_createError ("AS4 Profile only allows " +
-                                          ECryptoAlgorithmSign.SIGN_ALGORITHM_DEFAULT.getID () +
-                                          "as signing algorithm"));
-          }
-
-        // Check Hash Function
-        if (aPModeLegSecurity.getX509SignatureHashFunction () == null)
-        {
-          aErrorList.add (_createError ("No hash function (Digest Algorithm) is specified but is required"));
-        }
-        else
-          if (!aPModeLegSecurity.getX509SignatureHashFunction ()
-                                .equals (ECryptoAlgorithmSignDigest.SIGN_DIGEST_ALGORITHM_DEFAULT))
-          {
-            aErrorList.add (_createError ("AS4 Profile only allows " +
-                                          ECryptoAlgorithmSignDigest.SIGN_DIGEST_ALGORITHM_DEFAULT.getID () +
-                                          "as hash function"));
-          }
-
-        // Check Encrypt algorithm
-        if (aPModeLegSecurity.getX509EncryptionAlgorithm () == null)
-        {
-          aErrorList.add (_createError ("No encryption algorithm is specified but is required"));
-        }
-        else
-          if (!aPModeLegSecurity.getX509EncryptionAlgorithm ()
-                                .equals (ECryptoAlgorithmCrypt.ENCRPYTION_ALGORITHM_DEFAULT))
-          {
-            aErrorList.add (_createError ("AS4 Profile only allows " +
-                                          ECryptoAlgorithmCrypt.ENCRPYTION_ALGORITHM_DEFAULT.getID () +
-                                          "as encryption algorithm"));
-          }
-
-        // Check WSS Version = 1.1.1
-        if (aPModeLegSecurity.getWSSVersion () != null)
-        {
-          // Check for WSS - Version if there is one present
-          if (!aPModeLegSecurity.getWSSVersion ().equals (EWSSVersion.WSS_111))
-            aErrorList.add (_createError ("Wrong WSS Version " +
-                                          aPModeLegSecurity.getWSSVersion () +
-                                          " only " +
-                                          EWSSVersion.WSS_111 +
-                                          " is allowed."));
-        }
-
-        // PModeAuthorize
-        if (aPModeLegSecurity.isPModeAuthorizeDefined ())
-        {
-          if (!aPModeLegSecurity.isPModeAuthorize ())
-          {
-            aErrorList.add (_createError ("PMode Authorize has to be set to false"));
-          }
-        }
-        else
-        {
-          aErrorList.add (_createError ("PMode Authorize is a mandatory parameter"));
-        }
-
-        // SEND RECEIPT TRUE/FALSE when false dont send receipts anymore
-        if (aPModeLegSecurity.isSendReceiptDefined ())
-        {
-          if (aPModeLegSecurity.isSendReceipt ())
-          {
-            // set response required
-
-            if (aPModeLegSecurity.getSendReceiptReplyPattern () != EPModeSendReceiptReplyPattern.RESPONSE)
-            {
-              aErrorList.add (_createError ("Only response is allowed as pattern"));
-            }
-
-            // TODO Send NonRepudiation => Only activate able when Send Receipt
-            // true and only when Sign on True and Message Signed
-            // Needs to interact with the implementation
-          }
-        }
-      }
-
-      // Error Handling
-      final PModeLegErrorHandling aErrorHandling = aPModeLeg1.getErrorHandling ();
-      if (aErrorHandling != null)
-      {
-        if (aErrorHandling.isReportAsResponseDefined ())
-        {
-          if (!aErrorHandling.isReportAsResponse ())
-          {
-            aErrorList.add (_createError ("PMode ReportAsResponse has to be True"));
-          }
-        }
-        else
-        {
-          aErrorList.add (_createError ("ReportAsResponse is a mandatory PMode parameter"));
-        }
-        if (aErrorHandling.isReportProcessErrorNotifyConsumerDefined ())
-        {
-          if (aErrorHandling.isReportProcessErrorNotifyConsumer ())
-          {
-            aErrorList.add (_createError ("PMode ReportProcessErrorNotifyConsumer has to be True"));
-          }
-        }
-        else
-        {
-          aErrorList.add (_createError ("ReportProcessErrorNotifyConsumer is a mandatory PMode parameter"));
-        }
-        if (aErrorHandling.isReportDeliveryFailuresNotifyProducerDefined ())
-        {
-          if (aErrorHandling.isReportDeliveryFailuresNotifyProducer ())
-          {
-            aErrorList.add (_createError ("PMode ReportDeliveryFailuresNotifyProducer has to be True"));
-          }
-        }
-        else
-        {
-          aErrorList.add (_createError ("ReportDeliveryFailuresNotifyProducer is a mandatory PMode parameter"));
-        }
-      }
-      else
-      {
-        aErrorList.add (_createError ("No ErrorHandling Parameter present but they are mandatory"));
-      }
-
-      // Compression application/gzip ONLY
-      // other possible states are absent or "" (No input)
-      final PModePayloadService aPayloadService = aPMode.getPayloadService ();
-      if (aPayloadService != null)
-      {
-        final EAS4CompressionMode eCompressionMode = aPayloadService.getCompressionMode ();
-        if (eCompressionMode != null)
-        {
-          if (!eCompressionMode.equals (EAS4CompressionMode.GZIP))
-            aErrorList.add (_createError ("Only GZIP Compression is allowed"));
-        }
-      }
-      else
-      {
-        // TODO no compression allowed in the implementation
-      }
-    }
-  }
-}
->>>>>>> 587d4fd3
+}