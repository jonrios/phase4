--- conflicted
+++ resolved
@@ -118,17 +118,11 @@
         if (!aUserMessage.getPayloadInfo ().getPartInfoAtIndex (i).getHref ().contains (aAttachmentId))
         {
           // TODO change Local to dynamic one
-<<<<<<< HEAD
           LOG.info ("Error processing the Attachments, the attachment" +
                     aUserMessage.getPayloadInfo ().getPartInfoAtIndex (i).getHref () +
                     " is not valid with what is specified in the usermessage.: " +
                     aAttachmentId);
 
-=======
-          LOG.info ("Error processing the attachment '" +
-                    aAttachments.get (i).getId () +
-                    "' is not valid with what is specified in the EBMS UserMessage.");
->>>>>>> 8a7ba673
           aErrorList.add (EEbmsError.EBMS_VALUE_INCONSISTENT.getAsError (Locale.US));
 
           return ESuccess.FAILURE;
